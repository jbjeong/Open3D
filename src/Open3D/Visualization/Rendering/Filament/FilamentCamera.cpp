--- conflicted
+++ resolved
@@ -118,7 +118,6 @@
     return {up.x, up.y, up.z};
 }
 
-<<<<<<< HEAD
 FilamentCamera::Transform FilamentCamera::GetModelMatrix() {
     auto fTransform = camera_->getModelMatrix();
 
@@ -132,9 +131,5 @@
     return Transform(matrix);
 }
 
-}
-}
-=======
 }  // namespace visualization
-}  // namespace open3d
->>>>>>> f9938a3a
+}  // namespace open3d